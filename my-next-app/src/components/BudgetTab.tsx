'use client'

import { useQuery, useMutation, useQueryClient } from '@tanstack/react-query'
import { useState } from 'react'
import TransactionForm from './TransactionForm'
import Modal from './Modal'
import CategoryForm from './CategoryForm'

interface BudgetLine {
  id: string
  category: string
  budgetedAmount: number
  actualSpent: number
  remaining: number
}

interface BudgetData {
  id: string
  name: string
  month: number
  year: number
  budgetLines: BudgetLine[]
}

export default function BudgetTab() {
  const [showTransactionModal, setShowTransactionModal] = useState(false)
  const [editingBudgetLineId, setEditingBudgetLineId] = useState<string | null>(null)
  const [editAmount, setEditAmount] = useState<number>(0)
  const [editingCategoryId, setEditingCategoryId] = useState<string | null>(null)
  const [editCategoryName, setEditCategoryName] = useState<string>('')
  const [selectedBudgetId, setSelectedBudgetId] = useState<string | null>(null)
<<<<<<< HEAD
  const [addingCategoryId, setAddingCategoryId] = useState<string | null>(null)
=======
  const [selectedCategory, setSelectedCategory] = useState<string | null>(null)
>>>>>>> 99e528d9
  const queryClient = useQueryClient()

  const { data: budgets, isLoading, error, refetch } = useQuery<BudgetData[]>({
    queryKey: ['budgets'],
    queryFn: async () => {
      const response = await fetch('/api/budget')
      if (!response.ok) {
        throw new Error('Failed to fetch budgets')
      }
      return response.json()
    }
  })

  const updateBudgetMutation = useMutation({
    mutationFn: async ({ budgetLineId, budgetedAmount }: { budgetLineId: string; budgetedAmount: number }) => {
      const response = await fetch('/api/budget', {
        method: 'PATCH',
        headers: {
          'Content-Type': 'application/json',
        },
        body: JSON.stringify({ budgetLineId, budgetedAmount }),
      })
      if (!response.ok) {
        throw new Error('Failed to update budget')
      }
      return response.json()
    },
    onSuccess: () => {
      queryClient.invalidateQueries({ queryKey: ['budgets'] })
      queryClient.invalidateQueries({ queryKey: ['categories'] })
      setEditingBudgetLineId(null) // Exit edit mode
    }
  })

  const updateCategoryMutation = useMutation({
    mutationFn: async ({ budgetLineId, category }: { budgetLineId: string; category: string }) => {
      const response = await fetch('/api/budget/category', {
        method: 'PATCH',
        headers: {
          'Content-Type': 'application/json',
        },
        body: JSON.stringify({ budgetLineId, category }),
      })
      if (!response.ok) {
        throw new Error('Failed to update category name')
      }
      return response.json()
    },
    onSuccess: () => {
      queryClient.invalidateQueries({ queryKey: ['budgets'] })
      queryClient.invalidateQueries({ queryKey: ['categories'] })
      setEditingCategoryId(null) // Exit edit mode
    }
  })

  const createBudgetMutation = useMutation({
    mutationFn: async () => {
      const response = await fetch('/api/budget', {
        method: 'POST',
        headers: {
          'Content-Type': 'application/json',
        },
      })
      if (!response.ok) {
        throw new Error('Failed to create new budget')
      }
      return response.json()
    },
    onSuccess: () => {
      queryClient.invalidateQueries({ queryKey: ['budgets'] })
      queryClient.invalidateQueries({ queryKey: ['categories'] })
    }
  })

  const handleTransactionAdded = () => {
    refetch() // Refresh budget data when new transaction is added
    setShowTransactionModal(false)
  }

  const handleCategoryAdded = () => {
    queryClient.invalidateQueries({ queryKey: ['budgets'] })
    setAddingCategoryId(null)
  }

  const startEditing = (budgetLine: BudgetLine) => {
    setEditingBudgetLineId(budgetLine.id)
    setEditAmount(budgetLine.budgetedAmount)
  }

  const cancelEditing = () => {
    setEditingBudgetLineId(null)
    setEditAmount(0)
  }

  const saveEdit = () => {
    if (editingBudgetLineId && editAmount >= 0) {
      updateBudgetMutation.mutate({
        budgetLineId: editingBudgetLineId,
        budgetedAmount: editAmount
      })
    }
  }

  const startEditingCategory = (budgetLine: BudgetLine) => {
    setEditingCategoryId(budgetLine.id)
    setEditCategoryName(budgetLine.category)
  }

  const cancelCategoryEditing = () => {
    setEditingCategoryId(null)
    setEditCategoryName('')
  }

  const saveCategoryEdit = () => {
    if (editingCategoryId && editCategoryName.trim()) {
      updateCategoryMutation.mutate({
        budgetLineId: editingCategoryId,
        category: editCategoryName.trim()
      })
    }
  }

  const openTransactionModal = (budgetId: string, category?: string) => {
    setSelectedBudgetId(budgetId)
    setSelectedCategory(category || null)
    setShowTransactionModal(true)
  }

  if (isLoading) return <div className="p-8 text-gray-900">Loading budgets...</div>
  if (error) return <div className="p-8 text-red-500">Error loading budgets: {String(error)}</div>
  if (!budgets || budgets.length === 0) return <div className="p-8">No budget data found</div>

  const selectedBudget = budgets.find(b => b.id === selectedBudgetId)

  return (
    <div className="max-w-4xl mx-auto p-6">
      <div className="flex justify-between items-center mb-6">
        <h1 className="text-3xl font-bold text-gray-900">Your Budgets</h1>
        <button
          onClick={() => createBudgetMutation.mutate()}
          disabled={createBudgetMutation.isPending}
          className="bg-green-600 hover:bg-green-700 disabled:opacity-50 text-white font-bold py-2 px-4 rounded"
        >
          {createBudgetMutation.isPending ? 'Creating...' : 'Create New Budget'}
        </button>
      </div>

      <div className="space-y-4">
        {budgets.map((budget, index) => {
          const totalBudgeted = budget.budgetLines.reduce((sum, line) => sum + line.budgetedAmount, 0)
          const totalSpent = budget.budgetLines.reduce((sum, line) => sum + line.actualSpent, 0)
          const totalRemaining = totalBudgeted - totalSpent

          return (
            <details key={budget.id} className="bg-white shadow-lg rounded-lg overflow-hidden" open={index === 0}>
              <summary className="p-6 cursor-pointer hover:bg-gray-50">
                <div className="flex justify-between items-center">
                  <div className="flex items-center gap-4">
                    <h2 className="text-2xl font-bold text-gray-900">
                      {budget.name}
                    </h2>
                    <button
                      onClick={(e) => {
                        e.preventDefault()
                        setAddingCategoryId(addingCategoryId === budget.id ? null : budget.id)
                      }}
                      className="text-green-600 hover:text-green-800"
                      aria-label="Add category"
                    >
                      <svg xmlns="http://www.w3.org/2000/svg" className="h-6 w-6" fill="none" viewBox="0 0 24 24" stroke="currentColor">
                        <path strokeLinecap="round" strokeLinejoin="round" strokeWidth={2} d="M12 6v6m0 0v6m0-6h6m-6 0H6" />
                      </svg>
                    </button>
                  </div>
                  <div className="flex gap-6 text-lg">
                    <span className="text-blue-600 font-semibold">
                      Budgeted: ${totalBudgeted.toFixed(2)}
                    </span>
                    <span className="text-red-600 font-semibold">
                      Spent: ${totalSpent.toFixed(2)}
                    </span>
                    <span className={`font-semibold ${totalRemaining >= 0 ? 'text-green-600' : 'text-red-600'}`}>
                      Remaining: ${totalRemaining.toFixed(2)}
                    </span>
                  </div>
                </div>
              </summary>
              <div className="p-6 border-t border-gray-200">
                {addingCategoryId === budget.id && (
                  <div className="mb-6">
                    <CategoryForm budgetId={budget.id} onCategoryAdded={handleCategoryAdded} />
                  </div>
                )}
                <table className="w-full mb-6">
                  <thead className="bg-gray-50">
                    <tr>
                      <th className="px-6 py-3 text-left text-xs font-medium text-gray-500 uppercase tracking-wider">Category</th>
                      <th className="px-6 py-3 text-left text-xs font-medium text-gray-500 uppercase tracking-wider">Budgeted</th>
                      <th className="px-6 py-3 text-left text-xs font-medium text-gray-500 uppercase tracking-wider">Spent</th>
                      <th className="px-6 py-3 text-left text-xs font-medium text-gray-500 uppercase tracking-wider">Remaining</th>
                      <th className="px-6 py-3 text-left text-xs font-medium text-gray-500 uppercase tracking-wider">Progress</th>
                      <th className="px-6 py-3 text-left text-xs font-medium text-gray-500 uppercase tracking-wider">Actions</th>
                    </tr>
                  </thead>
                  <tbody className="bg-white divide-y divide-gray-200">
                    {budget.budgetLines.map((line) => {
                      const percentSpent = (line.actualSpent / line.budgetedAmount) * 100
                      const isOverBudget = line.remaining < 0

                      return (
                        <tr key={line.id} className="hover:bg-gray-50">
                          <td className="px-6 py-4 whitespace-nowrap text-sm font-medium text-gray-900">
                            {editingCategoryId === line.id ? (
                              <input
                                type="text"
                                value={editCategoryName}
                                onChange={(e) => setEditCategoryName(e.target.value)}
                                className="w-full px-2 py-1 border border-gray-300 rounded text-sm focus:outline-none focus:ring-2 focus:ring-blue-500"
                                placeholder="Category name"
                                autoFocus
                              />
                            ) : (
                              <button
                                onClick={() => startEditingCategory(line)}
                                className="text-left hover:text-blue-600 hover:underline focus:outline-none focus:text-blue-600 focus:underline"
                              >
                                {line.category}
                              </button>
                            )}
                          </td>
                          <td className="px-6 py-4 whitespace-nowrap text-sm text-gray-500">
                            {editingBudgetLineId === line.id ? (
                              <div className="flex items-center gap-2">
                                <span className="text-gray-400">$</span>
                                <input
                                  type="number"
                                  value={editAmount}
                                  onChange={(e) => setEditAmount(parseFloat(e.target.value) || 0)}
                                  className="w-20 px-2 py-1 border border-gray-300 rounded text-sm focus:outline-none focus:ring-2 focus:ring-blue-500"
                                  min="0"
                                  step="0.01"
                                />
                              </div>
                            ) : (
                              `$${line.budgetedAmount.toFixed(2)}`
                            )}
                          </td>
                          <td className="px-6 py-4 whitespace-nowrap text-sm text-gray-900">${line.actualSpent.toFixed(2)}</td>
                          <td className={`px-6 py-4 whitespace-nowrap text-sm font-medium ${isOverBudget ? 'text-red-600' : 'text-green-600'}`}>
                            ${line.remaining.toFixed(2)}
                          </td>
                          <td className="px-6 py-4 whitespace-nowrap">
                            <div className="flex items-center">
                              <div className="w-16 bg-gray-200 rounded-full h-2">
                                <div 
                                  className={`h-2 rounded-full ${isOverBudget ? 'bg-red-500' : percentSpent > 80 ? 'bg-yellow-500' : 'bg-green-500'}`}
                                  style={{ width: `${Math.min(percentSpent, 100)}%` }}
                                />
                              </div>
                              <span className="ml-2 text-sm text-gray-500">{percentSpent.toFixed(0)}%</span>
                            </div>
                          </td>
                          <td className="px-6 py-4 whitespace-nowrap text-sm">
                            {editingBudgetLineId === line.id ? (
                              <div className="flex gap-2">
                                <button onClick={saveEdit} disabled={updateBudgetMutation.isPending} className="bg-green-600 hover:bg-green-700 disabled:opacity-50 text-white px-3 py-1 rounded text-xs font-medium">
                                  {updateBudgetMutation.isPending ? 'Saving...' : 'Save'}
                                </button>
                                <button onClick={cancelEditing} className="bg-gray-600 hover:bg-gray-700 text-white px-3 py-1 rounded text-xs font-medium">
                                  Cancel
                                </button>
                              </div>
                            ) : editingCategoryId === line.id ? (
                              <div className="flex gap-2">
                                <button onClick={saveCategoryEdit} disabled={updateCategoryMutation.isPending} className="bg-green-600 hover:bg-green-700 disabled:opacity-50 text-white px-3 py-1 rounded text-xs font-medium">
                                  {updateCategoryMutation.isPending ? 'Saving...' : 'Save'}
                                </button>
                                <button onClick={cancelCategoryEditing} className="bg-gray-600 hover:bg-gray-700 text-white px-3 py-1 rounded text-xs font-medium">
                                  Cancel
                                </button>
                              </div>
                            ) : (
                              <div className="flex gap-2">
                                <button onClick={() => startEditing(line)} className="bg-blue-600 hover:bg-blue-700 text-white px-3 py-1 rounded text-xs font-medium">
                                  Edit Budget
                                </button>
                                <button onClick={() => openTransactionModal(budget.id, line.category)} className="bg-green-600 hover:bg-green-700 text-white px-2 py-1 rounded text-xs font-medium flex items-center justify-center">
                                  <svg className="w-4 h-4" fill="currentColor" viewBox="0 0 24 24">
                                    <path d="M11.8 10.9c-2.27-.59-3-1.2-3-2.15 0-1.09 1.01-1.85 2.7-1.85 1.78 0 2.44.85 2.5 2.1h2.21c-.07-1.72-1.12-3.3-3.21-3.81V3h-3v2.16c-1.94.42-3.5 1.68-3.5 3.61 0 2.31 1.91 3.46 4.7 4.13 2.5.6 3 1.48 3 2.41 0 .69-.49 1.79-2.7 1.79-2.06 0-2.87-.92-2.98-2.1h-2.2c.12 2.19 1.76 3.42 3.68 3.83V21h3v-2.15c1.95-.37 3.5-1.5 3.5-3.55 0-2.84-2.43-3.81-4.7-4.4z"/>
                                  </svg>
                                </button>
                              </div>
                            )}
                          </td>
                        </tr>
                      )
                    })}
                  </tbody>
                </table>
<<<<<<< HEAD
                <div className="flex gap-4">
                  <button
                    onClick={() => openTransactionModal(budget.id)}
                    className="bg-blue-600 hover:bg-blue-700 text-white font-bold py-2 px-4 rounded"
                  >
                    Add Transaction
                  </button>
                </div>
=======
>>>>>>> 99e528d9
              </div>
            </details>
          )
        })}
      </div>

      {/* Transaction Modal */}
      {selectedBudget && (
        <Modal
          isOpen={showTransactionModal}
          onClose={() => setShowTransactionModal(false)}
          title={`Add New Transaction to ${selectedBudget.name}`}
          maxWidth="3xl"
        >
          <TransactionForm 
            budgetId={selectedBudget.id}
            budgetLines={selectedBudget.budgetLines}
            onTransactionAdded={handleTransactionAdded}
<<<<<<< HEAD
=======
            budgetId={selectedBudget.id}
            preselectedCategory={selectedCategory || undefined}
>>>>>>> 99e528d9
          />
        </Modal>
      )}
    </div>
  )
}<|MERGE_RESOLUTION|>--- conflicted
+++ resolved
@@ -29,11 +29,8 @@
   const [editingCategoryId, setEditingCategoryId] = useState<string | null>(null)
   const [editCategoryName, setEditCategoryName] = useState<string>('')
   const [selectedBudgetId, setSelectedBudgetId] = useState<string | null>(null)
-<<<<<<< HEAD
   const [addingCategoryId, setAddingCategoryId] = useState<string | null>(null)
-=======
   const [selectedCategory, setSelectedCategory] = useState<string | null>(null)
->>>>>>> 99e528d9
   const queryClient = useQueryClient()
 
   const { data: budgets, isLoading, error, refetch } = useQuery<BudgetData[]>({
@@ -333,7 +330,6 @@
                     })}
                   </tbody>
                 </table>
-<<<<<<< HEAD
                 <div className="flex gap-4">
                   <button
                     onClick={() => openTransactionModal(budget.id)}
@@ -342,8 +338,6 @@
                     Add Transaction
                   </button>
                 </div>
-=======
->>>>>>> 99e528d9
               </div>
             </details>
           )
@@ -362,11 +356,7 @@
             budgetId={selectedBudget.id}
             budgetLines={selectedBudget.budgetLines}
             onTransactionAdded={handleTransactionAdded}
-<<<<<<< HEAD
-=======
-            budgetId={selectedBudget.id}
             preselectedCategory={selectedCategory || undefined}
->>>>>>> 99e528d9
           />
         </Modal>
       )}
