--- conflicted
+++ resolved
@@ -127,7 +127,6 @@
     }
   }
 
-<<<<<<< HEAD
   const startEditingCategory = (budgetLine: BudgetLine) => {
     setEditingCategoryId(budgetLine.id)
     setEditCategoryName(budgetLine.category)
@@ -147,10 +146,7 @@
     }
   }
 
-  const openTransactionModal = (budgetId: string) => {
-=======
   const openTransactionModal = (budgetId: string, category?: string) => {
->>>>>>> bcf09277
     setSelectedBudgetId(budgetId)
     setSelectedCategory(category || null)
     setShowTransactionModal(true)
